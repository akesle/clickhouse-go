--- conflicted
+++ resolved
@@ -20,11 +20,8 @@
 import (
 	"context"
 	"database/sql"
-<<<<<<< HEAD
+	"fmt"
 	"github.com/ClickHouse/clickhouse-go/v2/lib/column"
-=======
-	"fmt"
->>>>>>> 226a902d
 	"github.com/stretchr/testify/require"
 	"testing"
 	"time"
