--- conflicted
+++ resolved
@@ -27,25 +27,16 @@
 )
 
 func TestStdDecimal(t *testing.T) {
-<<<<<<< HEAD
 	dsns := map[string]string{"Native": "clickhouse://127.0.0.1:9000", "Http": "http://127.0.0.1:8123"}
 
 	for name, dsn := range dsns {
 		t.Run(fmt.Sprintf("%s Interface", name), func(t *testing.T) {
 			if conn, err := sql.Open("clickhouse", dsn); assert.NoError(t, err) {
-				if err := checkMinServerVersion(conn, 21, 1); err != nil {
+				if err := checkMinServerVersion(conn, 21, 1, 0); err != nil {
 					t.Skip(err.Error())
 					return
 				}
 				const ddl = `
-=======
-	if conn, err := sql.Open("clickhouse", "clickhouse://127.0.0.1:9000"); assert.NoError(t, err) {
-		if err := checkMinServerVersion(conn, 21, 1, 0); err != nil {
-			t.Skip(err.Error())
-			return
-		}
-		const ddl = `
->>>>>>> a27ceead
 			CREATE TABLE test_decimal (
 				Col1 Decimal32(5)
 				, Col2 Decimal(18,5)
