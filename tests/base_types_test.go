--- conflicted
+++ resolved
@@ -20,19 +20,14 @@
 import (
 	"context"
 	"database/sql"
-<<<<<<< HEAD
 	"github.com/ClickHouse/clickhouse-go/v2/lib/column"
 	"github.com/stretchr/testify/require"
 	"testing"
 	"time"
 
-=======
 	"fmt"
->>>>>>> 226a902d
 	"github.com/ClickHouse/clickhouse-go/v2"
 	"github.com/stretchr/testify/assert"
-	"github.com/stretchr/testify/require"
-	"testing"
 )
 
 func TestUInt8(t *testing.T) {
@@ -221,7 +216,6 @@
 	require.Equal(t, col6Data, col6)
 }
 
-<<<<<<< HEAD
 func TestDurationInt64(t *testing.T) {
 	conn, err := GetNativeConnection(clickhouse.Settings{
 		"max_execution_time": 60,
@@ -254,16 +248,12 @@
 }
 
 func TestColumnarBaseTypeRead(t *testing.T) {
-=======
-func TestIntFlush(t *testing.T) {
->>>>>>> 226a902d
-	conn, err := GetNativeConnection(nil, nil, &clickhouse.Compression{
-		Method: clickhouse.CompressionLZ4,
-	})
-	ctx := context.Background()
-	require.NoError(t, err)
-	defer func() {
-<<<<<<< HEAD
+	conn, err := GetNativeConnection(nil, nil, &clickhouse.Compression{
+		Method: clickhouse.CompressionLZ4,
+	})
+	ctx := context.Background()
+	require.NoError(t, err)
+	defer func() {
 		conn.Exec(ctx, "DROP TABLE base_types_columnar")
 	}()
 	const ddl = `
@@ -346,7 +336,15 @@
 		}
 	}
 	require.Equal(t, 256, c)
-=======
+}
+
+func TestIntFlush(t *testing.T) {
+	conn, err := GetNativeConnection(nil, nil, &clickhouse.Compression{
+		Method: clickhouse.CompressionLZ4,
+	})
+	ctx := context.Background()
+	require.NoError(t, err)
+	defer func() {
 		conn.Exec(ctx, "DROP TABLE IF EXISTS int_flush")
 	}()
 	const ddl = `
@@ -376,5 +374,4 @@
 		assert.Equal(t, vals[i], col1)
 		i += 1
 	}
->>>>>>> 226a902d
 }