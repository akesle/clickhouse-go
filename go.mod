module github.com/ClickHouse/clickhouse-go/v2

go 1.20

require (
	github.com/ClickHouse/ch-go v0.58.2
	github.com/ClickHouse/clickhouse-go v1.5.4
	github.com/andybalholm/brotli v1.0.5
	github.com/docker/docker v24.0.5+incompatible
	github.com/docker/go-connections v0.4.0
	github.com/docker/go-units v0.5.0
	github.com/google/uuid v1.3.1
	github.com/mkevac/debugcharts v0.0.0-20191222103121-ae1c48aa8615
	github.com/paulmach/orb v0.10.0
	github.com/pkg/errors v0.9.1
	github.com/satori/go.uuid v1.2.0
	github.com/shopspring/decimal v1.3.1
	github.com/stretchr/testify v1.8.4
	github.com/testcontainers/testcontainers-go v0.23.0
	go.opentelemetry.io/otel/trace v1.17.0
	gopkg.in/yaml.v3 v3.0.1
)

require go.opentelemetry.io/otel v1.17.0 // indirect

require (
	dario.cat/mergo v1.0.0 // indirect
	github.com/Azure/go-ansiterm v0.0.0-20210617225240-d185dfc1b5a1 // indirect
	github.com/Microsoft/go-winio v0.6.1 // indirect
	github.com/cenkalti/backoff/v4 v4.2.1 // indirect
	github.com/cloudflare/golz4 v0.0.0-20150217214814-ef862a3cdc58 // indirect
	github.com/containerd/containerd v1.7.3 // indirect
	github.com/cpuguy83/dockercfg v0.3.1 // indirect
	github.com/davecgh/go-spew v1.1.1 // indirect
	github.com/docker/distribution v2.8.2+incompatible // indirect
	github.com/go-faster/city v1.0.1 // indirect
	github.com/go-faster/errors v0.6.1 // indirect
	github.com/go-ole/go-ole v1.2.6 // indirect
	github.com/gogo/protobuf v1.3.2 // indirect
	github.com/golang/protobuf v1.5.3 // indirect
	github.com/gorilla/websocket v1.4.2 // indirect
	github.com/klauspost/compress v1.16.7 // indirect
	github.com/magiconair/properties v1.8.7 // indirect
	github.com/moby/patternmatcher v0.5.0 // indirect
	github.com/moby/sys/sequential v0.5.0 // indirect
	github.com/moby/term v0.5.0 // indirect
	github.com/morikuni/aec v1.0.0 // indirect
	github.com/opencontainers/go-digest v1.0.0 // indirect
	github.com/opencontainers/image-spec v1.1.0-rc4 // indirect
	github.com/opencontainers/runc v1.1.5 // indirect
	github.com/pierrec/lz4/v4 v4.1.18 // indirect
	github.com/pmezard/go-difflib v1.0.0 // indirect
	github.com/segmentio/asm v1.2.0 // indirect
	github.com/shirou/gopsutil v3.21.11+incompatible // indirect
	github.com/sirupsen/logrus v1.9.0 // indirect
	github.com/tklauser/go-sysconf v0.3.10 // indirect
	github.com/tklauser/numcpus v0.4.0 // indirect
	github.com/yusufpapurcu/wmi v1.2.2 // indirect
<<<<<<< HEAD
	go.opencensus.io v0.23.0 // indirect
	go.openly.dev/pointy v1.3.0 // indirect
	golang.org/x/net v0.7.0 // indirect
	golang.org/x/sys v0.8.0 // indirect
	google.golang.org/genproto v0.0.0-20220617124728-180714bec0ad // indirect
	google.golang.org/grpc v1.47.0 // indirect
	google.golang.org/protobuf v1.28.0 // indirect
=======
	golang.org/x/exp v0.0.0-20230510235704-dd950f8aeaea // indirect
	golang.org/x/mod v0.9.0 // indirect
	golang.org/x/net v0.9.0 // indirect
	golang.org/x/sys v0.11.0 // indirect
	golang.org/x/tools v0.7.0 // indirect
	google.golang.org/genproto/googleapis/rpc v0.0.0-20230525234030-28d5490b6b19 // indirect
	google.golang.org/grpc v1.57.0 // indirect
	google.golang.org/protobuf v1.30.0 // indirect
>>>>>>> 83b281e6
)<|MERGE_RESOLUTION|>--- conflicted
+++ resolved
@@ -40,6 +40,7 @@
 	github.com/golang/protobuf v1.5.3 // indirect
 	github.com/gorilla/websocket v1.4.2 // indirect
 	github.com/klauspost/compress v1.16.7 // indirect
+	github.com/kr/text v0.2.0 // indirect
 	github.com/magiconair/properties v1.8.7 // indirect
 	github.com/moby/patternmatcher v0.5.0 // indirect
 	github.com/moby/sys/sequential v0.5.0 // indirect
@@ -56,15 +57,6 @@
 	github.com/tklauser/go-sysconf v0.3.10 // indirect
 	github.com/tklauser/numcpus v0.4.0 // indirect
 	github.com/yusufpapurcu/wmi v1.2.2 // indirect
-<<<<<<< HEAD
-	go.opencensus.io v0.23.0 // indirect
-	go.openly.dev/pointy v1.3.0 // indirect
-	golang.org/x/net v0.7.0 // indirect
-	golang.org/x/sys v0.8.0 // indirect
-	google.golang.org/genproto v0.0.0-20220617124728-180714bec0ad // indirect
-	google.golang.org/grpc v1.47.0 // indirect
-	google.golang.org/protobuf v1.28.0 // indirect
-=======
 	golang.org/x/exp v0.0.0-20230510235704-dd950f8aeaea // indirect
 	golang.org/x/mod v0.9.0 // indirect
 	golang.org/x/net v0.9.0 // indirect
@@ -73,5 +65,4 @@
 	google.golang.org/genproto/googleapis/rpc v0.0.0-20230525234030-28d5490b6b19 // indirect
 	google.golang.org/grpc v1.57.0 // indirect
 	google.golang.org/protobuf v1.30.0 // indirect
->>>>>>> 83b281e6
 )